# tb-bdq-catalogue

This repository contains all data used and all figures generated in the study to build bedaquilne catalogues containing minor alleles.

---

<<<<<<< HEAD
The results of the study can be found in the StudyResults_manuscript2.ipynb notebook, presented in a similar order and structure as in the paper.
=======
The results of the study can be found in the StudyResults.ipynb notebook, presented in a similar order and structure as in the paper.
>>>>>>> 72c46ea0

---

All generated catalogues can be found in the catalogues folder and can all be parsed by Piezo. Those built at varying FRS thresholds and containing all BDQ candidate genes are named accordingly. i.e The catalogue built at FRS = 0.25 is catalogue_FRS_25.csv. Metadata includes the R, S, and background counts used in the Fisher test. Catalogues built using cross validation are in the cv directory, and catalogues built without mmpL5 and mmpS5 exist in the rem_mmpL5 directory.

---

The catalogue building psuedo-heuristic algorithm can be found in protocols/BuildCatalogue.py.

---

Predictions using piezo require functions in protocols/Predict.py<|MERGE_RESOLUTION|>--- conflicted
+++ resolved
@@ -4,11 +4,8 @@
 
 ---
 
-<<<<<<< HEAD
+The results of the study can be found in the StudyResults.ipynb notebook, presented in a similar order and structure as in the paper.
 The results of the study can be found in the StudyResults_manuscript2.ipynb notebook, presented in a similar order and structure as in the paper.
-=======
-The results of the study can be found in the StudyResults.ipynb notebook, presented in a similar order and structure as in the paper.
->>>>>>> 72c46ea0
 
 ---
 
